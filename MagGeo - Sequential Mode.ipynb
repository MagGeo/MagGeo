--- conflicted
+++ resolved
@@ -35,15 +35,11 @@
     "<div class=\"alert alert-warning\" role=\"alert\">\n",
     "  <strong>🔎 Your trajectory must be in a csv format:</strong>\n",
     "\n",
-<<<<<<< HEAD
     "There are three columns that  must be included in your GPS trajectory. Make sure your GPS trajectory includes  **Latitude** , **Longitude** and **timestamp**. We suggest that the Timestamp column follow the day/month/year Hour:Minute (**dd/mm/yyyy HH:MM:SS**) format, Latitude and Longitude should be in decimal degrees (WGS84). If you have a **altitude** attribute, make sure that the units are in kilometers. Other columns will be ignored. Here it is an example of how your GPS track should looks like.\n",
-=======
-    "There are three columns that  must be included in your GPS trajectory. Make sure your GPS trajectory includes  **Latitude** , **Longitude** and **timestamp**. We suggest that the Timestamp column follow the day/month/year Hour:Minute (**dd/mm/yyyy HH:MM:SS**) format, Latitude and Longitude should be in decimal degrees (WGS84). Optionally an altitude column can be used. Other Columns will be ignored. Here it is an example of how your GPS track should look:\n",
->>>>>>> f911f6a3
     "\n",
     "<img src=\"./images/TableExample.png\">\n",
     "\n",
-    "For this example we are reading the <strong>BirdGPSTrajectory.csv</strong> file. If you want to run the method using your own csv file, make sure you store your the file in the <code>./data</code> folder alongside this script. For more information about the dataset we used in this example please see the Main Notebook.\n",
+    "For this example we are reading the <strong>BirdGPSTrajectory.csv</strong> file. If you want to run the method using your own csv file, make sure you store your the file in the <code>./data</code> folder. For more information about the dataset we used in this example go to the Main Notebook.\n",
     "</div>"
    ]
   },
@@ -100,7 +96,7 @@
    },
    "outputs": [],
    "source": [
-    "VirESToken = \"rp-foC8gz-VTFz7He6SMPnQtKEpasEaB\""
+    "VirESToken = \"Add your TOKEN here\""
    ]
   },
   {
@@ -108,7 +104,7 @@
    "metadata": {},
    "source": [
     "## Reading the GPS track\n",
-    "The following steps will load the GPS track from a csv file, and set some requirements before downloading the data from Swarm."
+    "The following steps will load the GPS track from a csv file, and set some requirements before download the data from Swarm."
    ]
   },
   {
@@ -275,7 +271,7 @@
    "cell_type": "markdown",
    "metadata": {},
    "source": [
-    "**2.** Setting the date and time attributes using the correct format and computing the epoch column. Values like Maximum and Minimun Date and time are also calculated."
+    "**2.** Setting the date and time attributes for the requerided format and computing the epoch column. Values like Maximum and Minimun Date and time are also calculated."
    ]
   },
   {
@@ -421,13 +417,8 @@
    "cell_type": "markdown",
    "metadata": {},
    "source": [
-<<<<<<< HEAD
     "## Validate the rigth amount of Swarm measures\n",
     "The annotation process apply an interpolation process which require for each GPS point time a set of Swarm points in the range of at least 4 hours before and 4 hours after each GPS Point time. To guarantee that all the GPS points have the enough amount of satellites measures."
-=======
-    "## Validating that Swarm data exists\n",
-    "The annotation process requires that for each GPS point time a set of Swarm points in the range of at least 4 hours before and 4 hours after each GPS Point time exist. This section is used to guarantee that all the GPS points have at least 1 Swarm point in this frame."
->>>>>>> f911f6a3
    ]
   },
   {
@@ -529,41 +520,14 @@
    "cell_type": "markdown",
    "metadata": {},
    "source": [
-<<<<<<< HEAD
     "## Download Swarm residuals data\n",
-=======
-    "## Downloading the data from Swarm and correcting thme to ground altitude\n",
-    "\n",
-    "Once the date and time columns have been defined, and the unique dates were identified the script can start the download process. Usually the data from Swarm is requested using only one satellite, however **MagGeo** will use the magnetic measures from the three satellite of the Swarm Mission. The following function (<code>GetSwarmData_and_residual</code>) is divided in two parts. Get the data from Swarm including the residuals and then compute the magnetic field at the ground level using the residuals from the CHAOS model. \n",
-    "\n",
-    "<div class=\"alert alert-warning\" role=\"alert\">\n",
-    "  <strong>🔎 CHAOS: </strong>\n",
-    "\n",
-    "is a comprehensive field model, containing the modelled contributions of the time-varying core, the static crustal field, the average time-varying magnetosphere. We show calculation of the residuals (adding this parameter <code>residuals=True</code>) which means: data - <code>CHAOS(Core+Static)</code> and  data - <code>CHAOS(Core+Static+Magnetosphere)</code>.\n",
-    "    \n",
-    "</div>\n",
-    "\n",
-    "The **CHAOS** model is available on the server as model variables:\n",
->>>>>>> f911f6a3
     "\n",
     "Once the date and time columns have been defined, and the unique dates were identified the script can start the download process. Usually the data from Swarm is requested using only one satellite, however **MagGeo** will use the magnetic measures from the three satellite of the Swarm Mission.\n",
     "\n",
     "Using a loop to going through every date in the unique date list. The **VirES client API**, requires a token. You can visit https://vires.services/ to get your own token. We highly recommend to use your own token to run the script to annotate your own GPS tracks.\n",
     "\n",
     "<div class=\"alert alert-info\" role=\"alert\">\n",
-<<<<<<< HEAD
     "📘 <strong>Be aware:</strong> Due to the amount of dates the GPS track has (42 days) to request and compute the residuals, the time to process the sample data will take approximately 20 minutes.</div>"
-=======
-    "📘  This will compute the magnetic measures at the height of the three satellites (~462 km and ~511 km) and will approximate the calculation the Swarm measures at the ground level.\n",
-    "</div>"
-   ]
-  },
-  {
-   "cell_type": "markdown",
-   "metadata": {},
-   "source": [
-    "**1.** Defining function to get Swarm data and compute the magnetic values at the ground level"
->>>>>>> f911f6a3
    ]
   },
   {
@@ -1176,230 +1140,6 @@
     }
    ],
    "source": [
-<<<<<<< HEAD
-=======
-    "TotalSwarm_A = pd.concat(listdfa, join='outer', axis=0)\n",
-    "TotalSwarm_B = pd.concat(listdfb, join='outer', axis=0)\n",
-    "TotalSwarm_C = pd.concat(listdfc, join='outer', axis=0)\n",
-    "\n",
-    "#Removing the Swamr point which F_residuales are beetween -2000 nT and 2000 nT, considered as \"bad points\"\n",
-    "TotalSwarm_A = TotalSwarm_A[TotalSwarm_A['F_res'].between(-2000, 2000)]\n",
-    "TotalSwarm_B = TotalSwarm_B[TotalSwarm_B['F_res'].between(-2000, 2000)]\n",
-    "TotalSwarm_C = TotalSwarm_C[TotalSwarm_C['F_res'].between(-2000, 2000)]\n",
-    "# Preview the compiled data from Satellite Alpha\n",
-    "TotalSwarm_A"
-   ]
-  },
-  {
-   "cell_type": "markdown",
-   "metadata": {},
-   "source": [
-    "## Interpolation (ST-IDW) and Annotation Process\n",
-    "\n",
-    "Once we have requested the data we need for each point in the GPS Track and considering we have gathered the available data from the three satellites for one day ( *24 hours, every 60 seconds around 1440 Swarm measures per satellite*). Now we need to `filter` in space and time the available points to compute the magnetic values for each GPS point in its particular date and time. Therefore, before running the interpolation process we set **four** functions that will require the *latitude* and *longitude* and the *epoch* time of each GPS point to filter the Swarm points into what we called **Space-Time kernel**. The following picture can provide a better explanation about how the points inside the space-time kernel are included or excluded. **Figure I**, shows how the R of the Space-Time kernel is based on the GPS point latitude. **Figure II**, illustrates the geometric components of the space-time kernel where the points are filtered and included in the interpolation process. Figure B, will help you to understand how the following functions compute the required parameters **Figure III** shows the idea behind the interpolation process for each GPS point, requesting and processing the avaliable Swarm messuares by the three satellites. For more information about the time-space windows please read the full paper where we explain the details of it.\n",
-    "\n",
-    "<img src=\"./images/ST-IDWGitHub.png\">"
-   ]
-  },
-  {
-   "cell_type": "markdown",
-   "metadata": {},
-   "source": [
-    "<div class=\"alert alert-info\" role=\"alert\">\n",
-    "<strong>📘 Auxiliary Functions:</strong>\n",
-    "    \n",
-    "<ol>\n",
-    "  <li><strong>distance_to_GPS</strong> function: Is the function used to calculate the distance between each GPS Point and the Swarm Point.</li>\n",
-    "  <li><strong>Kradius</strong> function: Is the function used to compute the R (radius) value in the kernel. The R value will be considered based on the latitude of each GPS Point.</li>\n",
-    "    <li><strong>DistJ</strong> function: This function will calculate the <code>d</code> value as the hypotenuse created in the triangle created amount the locations of the GPS point, the location of the Swarm points and the radius value.</li>\n",
-    "  <li><strong>DfTime_func</strong> function: This is a time function to select the points in the range of a the DeltaTime - <code>DT</code> window. The Delta time window has been set as 4 hours.</li>\n",
-    "</ol> \n",
-    "    \n",
-    "</div>"
-   ]
-  },
-  {
-   "cell_type": "code",
-   "execution_count": 28,
-   "metadata": {
-    "ExecuteTime": {
-     "end_time": "2020-10-14T21:45:54.125053Z",
-     "start_time": "2020-10-14T21:45:54.113072Z"
-    }
-   },
-   "outputs": [],
-   "source": [
-    "def distance_to_GPS(s_lat, s_lng, e_lat, e_lng): \n",
-    "    # approximate radius of earth in km\n",
-    "    R = 6373.0\n",
-    "    s_lat = s_lat*(np.pi)/180.0                     \n",
-    "    s_lng = np.deg2rad(s_lng)     \n",
-    "    e_lat = np.deg2rad(e_lat)                       \n",
-    "    e_lng = np.deg2rad(e_lng)\n",
-    "    d = np.sin((e_lat - s_lat)/2)**2 + np.cos(s_lat)*np.cos(e_lat) * np.sin((e_lng - s_lng)/2)**2\n",
-    "    return 2 * R * np.arcsin(np.sqrt(d))\n",
-    "\n",
-    "def Kradius (lat):\n",
-    "    if 0 <= lat < 90 :\n",
-    "        #for Northern Latitudes \n",
-    "        nlat = (-10 * lat) + 1800\n",
-    "        #print(\"The R on the North\")\n",
-    "    if -90 < lat < 0:\n",
-    "        #for Southern Latitudes\n",
-    "        nlat = (10 * lat) + 1800\n",
-    "        #print (\"The R on the South\")\n",
-    "    return nlat\n",
-    "\n",
-    "def DistJ(ds, r, dt, DT):\n",
-    "    eDist = np.sqrt(((ds/r)**2 + (dt/DT)**2)/2)\n",
-    "    return eDist\n",
-    "\n",
-    "def DfTime_func (SwarmData, GPSTime, DT):\n",
-    "#     DT= 14400 #deltaT of 14400 secs, 4 hours, if the Period is 1s. 1440 for 10s of period. 240 for data every 60s.\n",
-    "    DataFrame_Per_Time = []\n",
-    "    for index in SwarmData.index:\n",
-    "        if index == GPSTime:\n",
-    "            DataFrame_Per_Time = pd.DataFrame(SwarmData.loc[index-DT:index+DT])\n",
-    "    return DataFrame_Per_Time"
-   ]
-  },
-  {
-   "cell_type": "markdown",
-   "metadata": {},
-   "source": [
-    "<div class=\"alert alert-info\" role=\"alert\">\n",
-    "<strong>📘 SwarmMagAnnotation function:</strong>\n",
-    "    \n",
-    "This is the main function for the annotation process. The function combines the previous functions running the space-time window filters, and the computing the <code>ST- IDW process</code>. This function will run a interpolation process for each GPS Point considering only the Swarm points inside the Space-Time kernel computed by the four previous functions. The return value will be an array with the values the annotated magnetic values for the GPS point. The function will be executed inside a loop going through the GPS track. The output values are the magnetic values in NEC reference frame and then we also compute other magnetic values that are useful for characterizing the earth's magnetic field at this particular location, date and time.\n",
-    " \n",
-    " </div>"
-   ]
-  },
-  {
-   "cell_type": "code",
-   "execution_count": 234,
-   "metadata": {
-    "ExecuteTime": {
-     "end_time": "2020-10-13T15:29:16.160654Z",
-     "start_time": "2020-10-13T15:29:16.126658Z"
-    }
-   },
-   "outputs": [],
-   "source": [
-    "def SwarmMagAnnotation (GPSLat,GPSLong,GPSDateTime,GPSTime, DT):\n",
-    "  \n",
-    "    # 1. Runnig the DfTime_func function to filter by the defined Delta Time.\n",
-    "    DfTimeA = DfTime_func(TotalSwarm_A,GPSTime,DT)\n",
-    "    DfTimeB = DfTime_func(TotalSwarm_B,GPSTime,DT)\n",
-    "    DfTimeC = DfTime_func(TotalSwarm_C,GPSTime,DT)\n",
-    "    #2. Computing the dt as the difference between the datetime and the datetime from swarm point. At this point\n",
-    "    #   we have filtered the swarm point by time.\n",
-    "    DfTimeA['dTa'] = (GPSTime - (DfTimeA.index))\n",
-    "    DfTimeB['dTb'] = (GPSTime - (DfTimeB.index))\n",
-    "    DfTimeC['dTc'] = (GPSTime - (DfTimeC.index))\n",
-    "    \n",
-    "    #3.Computing the ds\n",
-    "    # 3.1 Parsing the requieres parameters for distance_to_GPS function\n",
-    "    \n",
-    "    s_lat = GPSLat; e_lat = DfTimeA['LatA']; s_lng = GPSLong; e_lng = DfTimeA['LongA']  \n",
-    "    ## Running the function, based on the previous parameters, for SatA\n",
-    "    DfTimeA['distance']= distance_to_GPS(s_lat, s_lng, e_lat, e_lng) \n",
-    "    \n",
-    "    s_lat = GPSLat; e_lat = DfTimeB['LatB']; s_lng = GPSLong; e_lng = DfTimeB['LongB']  \n",
-    "    # Running the function, based on the previous parameters, for SatB\n",
-    "    DfTimeB['distance']= distance_to_GPS(s_lat, s_lng, e_lat, e_lng)\n",
-    "    \n",
-    "    s_lat = GPSLat; e_lat = DfTimeC['LatC']; s_lng = GPSLong; e_lng = DfTimeC['LongC']  \n",
-    "    # Running the function, based on the previous parameters, for SatC\n",
-    "    DfTimeC['distance']= distance_to_GPS(s_lat, s_lng, e_lat, e_lng) \n",
-    "    \n",
-    "    #3.2 Computing the R distance.\n",
-    "    DfTimeA['r']= Kradius(GPSLat)\n",
-    "    DfTimeB['r']= Kradius(GPSLat)\n",
-    "    DfTimeC['r']= Kradius(GPSLat)\n",
-    "    \n",
-    "    #3.3 Filtering row that only fall into the computed R value.\n",
-    "    dfFinalA=DfTimeA[DfTimeA['distance']<=DfTimeA['r']]\n",
-    "    dfFinalB=DfTimeB[DfTimeB['distance']<=DfTimeB['r']]\n",
-    "    dfFinalC=DfTimeC[DfTimeC['distance']<=DfTimeC['r']]\n",
-    "    \n",
-    "    #4. Calculating the number of points per satellite that have passed the Space and Time Windows.\n",
-    "    NumSatA = len(dfFinalA.index)\n",
-    "    NumSatB = len(dfFinalB.index)\n",
-    "    NumSatC = len(dfFinalC.index)\n",
-    "    TolSatPts = (NumSatA+NumSatB+NumSatC)\n",
-    "    \n",
-    "    #5. Getting ride of the unnecesarry columns.\n",
-    "    dfFinalA.drop(['Ta'], axis=1, inplace=True) \n",
-    "    dfFinalB.drop(['Tb'], axis=1, inplace=True)\n",
-    "    dfFinalC.drop(['Tc'], axis=1, inplace=True)\n",
-    "    \n",
-    "    #6. Formatting columns for the filtered Swarm points to have the same schema.     \n",
-    "    dfFinalA.rename(columns={\"LatA\": \"Lat\", \"LongA\": \"Long\", \"Na\": \"N\", \"Ea\": \"E\", \"Ca\": \"C\", \"dTa\": \"dT\"}, inplace=True)\n",
-    "    dfFinalB.rename(columns={\"LatB\": \"Lat\", \"LongB\": \"Long\", \"Nb\": \"N\", \"Eb\": \"E\", \"Cb\": \"C\", \"dTb\": \"dT\"}, inplace=True)\n",
-    "    dfFinalC.rename(columns={\"LatC\": \"Lat\", \"LongC\": \"Long\", \"Nc\": \"N\", \"Ec\": \"E\", \"Cc\": \"C\", \"dTc\": \"dT\"}, inplace=True)\n",
-    "    \n",
-    "    #7. Combining the three satellited messures into a bigger dataframe that store all the Swarm points that were filtered. \n",
-    "    frames = [dfFinalA, dfFinalB, dfFinalC] #List to index the specific SatId to the new full DF.\n",
-    "    SwarmData = pd.concat(frames, keys=['A', 'B', 'C'], sort=False)\n",
-    "    \n",
-    "    #8. Computing the minimum distance and the average distance.\n",
-    "    MinDistance = SwarmData['distance'].min()\n",
-    "    AvDistance = SwarmData['distance'].mean()\n",
-    "    \n",
-    "    #9. Computing the d (hypotenuse compused from the edges ds, dt values\n",
-    "    ds = SwarmData['distance']\n",
-    "    r = SwarmData['r']\n",
-    "    dt = SwarmData['dT']\n",
-    "    SwarmData['Dj']= DistJ(ds, r, dt, DT)\n",
-    "   \n",
-    "    #10 Calculating the weigth values based on the previuos parameters.\n",
-    "    SwarmData['W']= 1/((SwarmData['Dj'])**2) #We need to make more clear this part.\n",
-    "    \n",
-    "    #11. Computing the Sum of weigths\n",
-    "    SumW = SwarmData['W'].sum()\n",
-    "    #12. Distribution of weigths\n",
-    "    SwarmData['Wj'] = SwarmData['W']/SumW \n",
-    "    #Could be  some bias. So we need to find a way to apply this weigth maybe base on distance and time using DT (4hrs)\n",
-    "    \n",
-    "    #13. Computing the Magnetic componente based on the weigths prevoius weigths. \n",
-    "    Ngps = (SwarmData['Wj']*SwarmData['N']).sum()\n",
-    "    Egps = (SwarmData['Wj']*SwarmData['E']).sum()\n",
-    "    Cgps = (SwarmData['Wj']*SwarmData['C']).sum()\n",
-    "\n",
-    "    #14. Having Intepolated and weigth magnetic values, we can compute the other magnectic components. \n",
-    "    Hgps = np.sqrt((Ngps**2)+(Egps**2))\n",
-    "    #check the arcgtan in python., From arctan2 is saver.\n",
-    "    DgpsRad = np.arctan2(Egps,Ngps)\n",
-    "    Dgps = np.degrees(DgpsRad)\n",
-    "    Fgps = np.sqrt((Ngps**2)+(Egps**2)+(Cgps**2))\n",
-    "    IgpsRad = np.arctan2(Cgps,Hgps)\n",
-    "    Igps = np.degrees(IgpsRad)\n",
-    "    #15. Write the results into an array that will be a dictionay for the final dataframe.\n",
-    "    resultrow = {'Latitude': GPSLat, 'Longitude': GPSLong, 'DateTime': GPSDateTime, 'Fgps':Fgps, 'N': Ngps, 'E': Egps, 'C':Cgps, 'H':Hgps, 'D':Dgps,'I':Igps, 'TotalPoints':TolSatPts, 'MinDist':MinDistance, 'AvDist':AvDistance}  \n",
-    "    return resultrow"
-   ]
-  },
-  {
-   "cell_type": "markdown",
-   "metadata": {},
-   "source": [
-    "**6.** Loop to run the `SwarmMagAnnotation` function, for each GPS Point, getting the `Latitude`, `Longitude`, `DateTime`, `Epoch`, and a `DT` of **4 hours** (1440 seconds). The return of every iteration will be include in a empty list using the `append` function."
-   ]
-  },
-  {
-   "cell_type": "code",
-   "execution_count": null,
-   "metadata": {
-    "ExecuteTime": {
-     "end_time": "2020-10-13T15:31:02.602577Z",
-     "start_time": "2020-10-13T15:29:20.112697Z"
-    },
-    "scrolled": true
-   },
-   "outputs": [],
-   "source": [
->>>>>>> f911f6a3
     "%%time\n",
     "from MagGeoFunctions import CHAOS_ground_values\n",
     "\n",
@@ -1685,24 +1425,8 @@
     }
    ],
    "source": [
-<<<<<<< HEAD
     "## Plotting the F column.\n",
     "hist = ValidateDF.hist(column='F')"
-=======
-    "## Plotting the Fgps column.\n",
-    "import matplotlib.pyplot as plt\n",
-    "hist = ValidateDF.hist(column='Fgps')"
-   ]
-  },
-  {
-   "cell_type": "markdown",
-   "metadata": {},
-   "source": [
-    "<div class=\"alert alert-warning\" role=\"alert\">\n",
-    "  <strong>🔈  Note: 🔈 </strong>\n",
-    "    <br> Based on the previous plot you can see that there were over 100 points with Zero values for Magnetic intensity. Having Zero values means that there were no Swarm points into the <strong>ST-kernel</strong> (see the MagGeo Main Notebook) for certain rows with specific date and time. This could be a common output when we use a satellite data source, as the mission can have maintenance, calibration, or other data processing chain issues. For  more information, you might want to check <a href=\"https://earth.esa.int/web/guest/missions/esa-eo-missions/swarm/operational-news\">Swarm Operational News website</a>.\n",
-    "</div>"
->>>>>>> f911f6a3
    ]
   },
   {
@@ -1711,7 +1435,7 @@
    "source": [
     "## Optional: Mapping the GPS Track using the annotated Magnetic Values\n",
     "\n",
-    "Now we are going to plot the annotated GPS track stored into the MagDataFinal dataframe to see the different magnetic components in a map."
+    "Now we are going to plot the annotated GPS track stored into the MagDataFinal dataframe to see how the different magnetic components in a map to have a better prespective of the impact of the earth magnetic field."
    ]
   },
   {
